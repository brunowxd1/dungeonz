--- conflicted
+++ resolved
@@ -38,31 +38,12 @@
          * The entrance that this player entity will respawn into.
          * @type {Entrance}
          */
-<<<<<<< HEAD
         this.respawnEntrance = (
             config.respawnEntrance
-            || BoardsList.boardsObject.overworld.entrances[respawnEntranceName]
+            || BoardsList
+                .boardsObject[settings.PLAYER_SPAWN_BOARD_NAME]
+                .entrances[settings.PLAYER_SPAWN_ENTRANCE_NAME]
         );
-=======
-        this.respawnEntrance = config.respawnEntrance || BoardsList.boardsObject[settings.PLAYER_SPAWN_BOARD_NAME].entrances[settings.PLAYER_SPAWN_ENTRANCE_NAME];
-
-        /**
-         * This can't be on the prototype, as changing the contents would change it for every instance of this class.
-         * @type {{slot1: Item, slot2: Item, slot3: Item, slot4: Item, slot5: Item, slot6: Item, slot7: Item, slot8: Item, slot9: Item, slot0: Item}}
-         */
-        this.inventory = {
-            slot1: null,
-            slot2: null,
-            slot3: null,
-            slot4: null,
-            slot5: null,
-            slot6: null,
-            slot7: null,
-            slot8: null,
-            slot9: null,
-            slot0: null,
-        };
->>>>>>> ba32b37b
 
         this.nextMoveTime = 0;
         this.isMovePending = false;
