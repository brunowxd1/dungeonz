--- conflicted
+++ resolved
@@ -42,21 +42,12 @@
 
         this.boardAlwaysNight = data.boardAlwaysNight;
 
-        // TODO: the rest of this needs moving to the player state mamanger, most of it has already been moved.
+        // TODO: the rest of this needs moving to the player state manager, most of it has already been moved.
         this.player = {
             entityId: data.player.id,
             row: data.player.row,
             col: data.player.col,
             displayName: data.player.displayName,
-<<<<<<< HEAD
-            // maxHitPoints: data.player.maxHitPoints,
-            // maxEnergy: data.player.maxEnergy,
-            // defence: data.player.defence,
-            // hitPoints: data.player.maxHitPoints,
-            // energy: data.player.maxEnergy,
-            glory: data.player.glory,
-=======
->>>>>>> b9b64c1d
             // inventory: new Inventory(data.inventory),
             // bankManager: new BankManager(data.bankItems),
             holdingItem: false,
